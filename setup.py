--- conflicted
+++ resolved
@@ -32,12 +32,7 @@
         'names',
         'pyasn1',
         'pycryptodome',
-<<<<<<< HEAD
         'pyopenssl==19.1',
-        'PySide2',
-=======
-        'pyopenssl',
->>>>>>> d05e57e7
         'pytz',
         'rsa',
         'service_identity',
